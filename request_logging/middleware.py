--- conflicted
+++ resolved
@@ -19,17 +19,11 @@
 
 
 class Logger:
-<<<<<<< HEAD
     def log(self, level, msg, logging_context):
         args = logging_context['args']
         kwargs = logging_context['kwargs']
-        for line in str(msg).split('\n'):
+        for line in re.split(r'\r?\n', str(msg)):
             request_logger.log(level, line, *args, **kwargs)
-=======
-    def log(self, level, msg):
-        for line in re.split(r'\r?\n', str(msg)):
-            request_logger.log(level, line)
->>>>>>> 2959b4c7
 
     def log_error(self, level, msg, logging_context):
         self.log(level, msg, logging_context)
@@ -48,15 +42,10 @@
         # Forces colour to be log_error_colour no matter what level is
         self._log(level, msg, self.log_error_colour, logging_context)
 
-<<<<<<< HEAD
     def _log(self, level, msg, colour, logging_context):
         args = logging_context['args']
         kwargs = logging_context['kwargs']
-        for line in str(msg).split('\n'):
-=======
-    def _log(self, level, msg, colour):
         for line in re.split(r'\r?\n', str(msg)):
->>>>>>> 2959b4c7
             line = colorize(line, fg=colour)
             request_logger.log(level, line, *args, **kwargs)
 
